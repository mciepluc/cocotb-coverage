[tox]
envlist = py3

[testenv]
passenv =
    SIM

whitelist_externals =
    make

deps =
    pytest
<<<<<<< HEAD
=======
    pyyaml
    cocotb-bus
    numpy
>>>>>>> ef762511

commands =
    make -k -C tests
    make -C examples/fifo/tests
    make -C examples/pkt_switch/tests<|MERGE_RESOLUTION|>--- conflicted
+++ resolved
@@ -10,12 +10,6 @@
 
 deps =
     pytest
-<<<<<<< HEAD
-=======
-    pyyaml
-    cocotb-bus
-    numpy
->>>>>>> ef762511
 
 commands =
     make -k -C tests
