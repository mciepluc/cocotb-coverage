# -*- coding: utf-8 -*-
#
# This file is execfile()d with the current directory set to its containing dir.
#
# Note that not all possible configuration values are present in this
# autogenerated file.
#
# All configuration values have a default; values that are commented out
# serve to show the default.

import sys, os

# If extensions (or modules to document with autodoc) are in another directory,
# add these directories to sys.path here. If the directory is relative to the
# documentation root, use os.path.abspath to make it absolute, like shown here.
sys.path.insert(0, os.path.abspath('../../../..'))
sys.path.insert(0, os.path.abspath('../../..'))
sys.path.insert(0, os.path.abspath('../..'))

# -- General configuration -----------------------------------------------------

# If your documentation needs a minimal Sphinx version, state it here.
#needs_sphinx = '1.0'

# Add any Sphinx extension module names here, as strings. They can be extensions
# coming with Sphinx (named 'sphinx.ext.*') or your custom ones.
extensions = [
    'sphinx.ext.autodoc', 
    'sphinx.ext.doctest', 
    'sphinx.ext.todo', 
    'sphinx.ext.coverage', 
    'sphinx.ext.imgmath', 
    'sphinx.ext.viewcode',
    'sphinx.ext.napoleon',
    'sphinx.ext.intersphinx',
    ]

intersphinx_mapping = {
    'python': ('https://docs.python.org/3', None),
    'cocotb': ('https://cocotb.readthedocs.io/en/latest', None),
}

# Add any paths that contain templates here, relative to this directory.
templates_path = ['_templates']

# The suffix of source filenames.
source_suffix = '.rst'

# The encoding of source files.
#source_encoding = 'utf-8-sig'

# The master toctree document.
master_doc = 'index'

# General information about the project.
project = u'cocotb_coverage'
copyright = u'2016-2019, Marek Cieplucha'

# The version info for the project you're documenting, acts as replacement for
# |version| and |release|, also used in various other places throughout the
# built documents.
#
# The short X.Y version.
version = '1.0'
# The full version, including alpha/beta/rc tags.
release = '1.0'

# The language for content autogenerated by Sphinx. Refer to documentation
# for a list of supported languages.
#language = None

# There are two options for replacing |today|: either, you set today to some
# non-false value, then it is used:
#today = ''
# Else, today_fmt is used as the format for a strftime call.
#today_fmt = '%B %d, %Y'

# List of patterns, relative to source directory, that match files and
# directories to ignore when looking for source files.
exclude_patterns = []

# The reST default role (used for this markup: `text`) to use for all documents.
#default_role = None

# If true, '()' will be appended to :func: etc. cross-reference text.
#add_function_parentheses = True

# If true, the current module name will be prepended to all description
# unit titles (such as .. function::).
#add_module_names = True

# If true, sectionauthor and moduleauthor directives will be shown in the
# output. They are ignored by default.
#show_authors = False

# The name of the Pygments (syntax highlighting) style to use.
pygments_style = 'sphinx'

# A list of ignored prefixes for module index sorting.
#modindex_common_prefix = []

# If true, keep warnings as "system message" paragraphs in the built documents.
#keep_warnings = False


# -- Options for HTML output ---------------------------------------------------

# The theme to use for HTML and HTML Help pages.  See the documentation for
# a list of builtin themes.
<<<<<<< HEAD
#html_theme = 'alabaster'
=======
html_theme = 'default'
>>>>>>> 8e8e769e

# Theme options are theme-specific and customize the look and feel of a theme
# further.  For a list of options available for each theme, see the
# documentation.
#html_theme_options = {}

# Add any paths that contain custom themes here, relative to this directory.
#html_theme_path = []

# The name for this set of Sphinx documents.  If None, it defaults to
# "<project> v<release> documentation".
#html_title = None

# A shorter title for the navigation bar.  Default is the same as html_title.
#html_short_title = None

# The name of an image file (relative to this directory) to place at the top
# of the sidebar.
#html_logo = None

# The name of an image file (within the static path) to use as favicon of the
# docs.  This file should be a Windows icon file (.ico) being 16x16 or 32x32
# pixels large.
#html_favicon = None

# Add any paths that contain custom static files (such as style sheets) here,
# relative to this directory. They are copied after the builtin static files,
# so a file named "default.css" will overwrite the builtin "default.css".
#html_static_path = ['_static']

# If not '', a 'Last updated on:' timestamp is inserted at every page bottom,
# using the given strftime format.
#html_last_updated_fmt = '%b %d, %Y'

# If true, SmartyPants will be used to convert quotes and dashes to
# typographically correct entities.
#html_use_smartypants = True

# Custom sidebar templates, maps document names to template names.
#html_sidebars = {}

# Additional templates that should be rendered to pages, maps page names to
# template names.
#html_additional_pages = {}

# If false, no module index is generated.
#html_domain_indices = True

# If false, no index is generated.
#html_use_index = True

# If true, the index is split into individual pages for each letter.
#html_split_index = False

# If true, links to the reST sources are added to the pages.
#html_show_sourcelink = True

# If true, "Created using Sphinx" is shown in the HTML footer. Default is True.
#html_show_sphinx = True

# If true, "(C) Copyright ..." is shown in the HTML footer. Default is True.
#html_show_copyright = True

# If true, an OpenSearch description file will be output, and all pages will
# contain a <link> tag referring to it.  The value of this option must be the
# base URL from which the finished HTML is served.
#html_use_opensearch = ''

# This is the file name suffix for HTML files (e.g. ".xhtml").
#html_file_suffix = None

# Output file base name for HTML help builder.
htmlhelp_basename = 'cocotb_coveragedoc'


# -- Options for LaTeX output --------------------------------------------------

latex_elements = {
# The paper size ('letterpaper' or 'a4paper').
#'papersize': 'letterpaper',

# The font size ('10pt', '11pt' or '12pt').
#'pointsize': '10pt',

# Additional stuff for the LaTeX preamble.
#'preamble': '',
}

# Grouping the document tree into LaTeX files. List of tuples
# (source start file, target name, title, author, documentclass [howto/manual]).
latex_documents = [
  ('index', 'cocotb_coverage.tex', u'cocotb_coverage Documentation',
   u'Marek Cieplucha', 'manual'),
]

# The name of an image file (relative to this directory) to place at the top of
# the title page.
#latex_logo = None

# For "manual" documents, if this is true, then toplevel headings are parts,
# not chapters.
#latex_use_parts = False

# If true, show page references after internal links.
#latex_show_pagerefs = False

# If true, show URL addresses after external links.
#latex_show_urls = False

# Documents to append as an appendix to all manuals.
#latex_appendices = []

# If false, no module index is generated.
#latex_domain_indices = True


# -- Options for manual page output --------------------------------------------

# One entry per manual page. List of tuples
# (source start file, name, description, authors, manual section).
man_pages = [
    ('index', 'cocotb_coverage', u'cocotb_coverage Documentation',
     [u'Marek Cieplucha'], 1)
]

# If true, show URL addresses after external links.
#man_show_urls = False


# -- Options for Texinfo output ------------------------------------------------

# Grouping the document tree into Texinfo files. List of tuples
# (source start file, target name, title, author,
#  dir menu entry, description, category)
texinfo_documents = [
  ('index', 'cocotb_coverage', u'cocotb_coverage Documentation',
   u'Marek Cieplucha', 'cocotb_coverage', 'Cocotb Coverage.',
   'Miscellaneous'),
]

# Documents to append as an appendix to all manuals.
#texinfo_appendices = []

# If false, no module index is generated.
#texinfo_domain_indices = True

# How to display URL addresses: 'footnote', 'no', or 'inline'.
#texinfo_show_urls = 'footnote'

# If true, do not generate a @detailmenu in the "Top" node's menu.
#texinfo_no_detailmenu = False

# For now show the todos
todo_include_todos = True<|MERGE_RESOLUTION|>--- conflicted
+++ resolved
@@ -107,11 +107,7 @@
 
 # The theme to use for HTML and HTML Help pages.  See the documentation for
 # a list of builtin themes.
-<<<<<<< HEAD
-#html_theme = 'alabaster'
-=======
 html_theme = 'default'
->>>>>>> 8e8e769e
 
 # Theme options are theme-specific and customize the look and feel of a theme
 # further.  For a list of options available for each theme, see the
